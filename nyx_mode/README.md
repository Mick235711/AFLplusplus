--- conflicted
+++ resolved
@@ -129,12 +129,7 @@
 
 Next, compile libxml2:
 
-<<<<<<< HEAD
-```
-export AFL_LLVM_INSTRUMENT=AFL
-=======
 ``` 
->>>>>>> 26a3d1b5
 ./autogen.sh
 ./configure --enable-shared=no
 make CC=afl-clang-fast CXX=afl-clang-fast++ LD=afl-clang-fast
@@ -295,13 +290,8 @@
 To compile this example, run the following command (remove the `-DNO_PT_NYX`
 option if you are using KVM-Nyx):
 
-<<<<<<< HEAD
-```
-gcc example.c -DNO_PT_NYX -static -I ./packer/ -o /tmp/nyx_custom_agent/target
-=======
 ``` 
 gcc example.c -DNO_PT_NYX -static -I ../packer/ -o /tmp/nyx_custom_agent/target
->>>>>>> 26a3d1b5
 ```
 
 Copy both bootstrap scripts into the sharedir:
