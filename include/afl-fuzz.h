--- conflicted
+++ resolved
@@ -390,11 +390,7 @@
       *afl_hang_tmout, *afl_forksrv_init_tmout, *afl_skip_crashes, *afl_preload,
       *afl_max_det_extras, *afl_statsd_host, *afl_statsd_port,
       *afl_crash_exitcode, *afl_statsd_tags_flavor, *afl_testcache_size,
-<<<<<<< HEAD
-      *afl_testcache_entries, *afl_kill_signal, *afl_target_env;
-=======
-      *afl_testcache_entries, *afl_kill_signal, *afl_persistent_record;
->>>>>>> 958436be
+      *afl_testcache_entries, *afl_kill_signal, *afl_target_env, *afl_persistent_record;
 
 } afl_env_vars_t;
 
