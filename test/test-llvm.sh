--- conflicted
+++ resolved
@@ -186,32 +186,6 @@
   }
   rm -f test-instr.plain
 
-<<<<<<< HEAD
-=======
-  $ECHO "$GREY[*] llvm_mode laf-intel/compcov testing splitting integer types (this might take some time)"
-  for testcase in ./test-int_cases.c ./test-uint_cases.c; do
-    for I in char short int long "long long"; do
-      for BITS in 8 16 32 64; do
-        bin="$testcase-split-$I-$BITS.compcov" 
-        AFL_LLVM_INSTRUMENT=AFL AFL_DEBUG=1 AFL_LLVM_LAF_SPLIT_COMPARES_BITW=$BITS AFL_LLVM_LAF_SPLIT_COMPARES=1 ../afl-clang-fast -fsigned-char -DINT_TYPE="$I" -o "$bin" "$testcase" > test.out 2>&1;
-        if ! test -e "$bin"; then
-            cat test.out
-            $ECHO "$RED[!] llvm_mode laf-intel/compcov integer splitting failed! ($testcase with type $I split to $BITS)!";
-            CODE=1
-            break
-        fi
-        if ! "$bin"; then
-            $ECHO "$RED[!] llvm_mode laf-intel/compcov integer splitting resulted in miscompilation (type $I split to $BITS)!";
-            CODE=1
-            break
-        fi
-        rm -f "$bin" test.out || true
-      done
-    done
-  done
-  rm -f test-int-split*.compcov test.out
-
->>>>>>> c55f7af6
   AFL_LLVM_INSTRUMENT=AFL AFL_DEBUG=1 AFL_LLVM_LAF_SPLIT_SWITCHES=1 AFL_LLVM_LAF_TRANSFORM_COMPARES=1 AFL_LLVM_LAF_SPLIT_COMPARES=1 ../afl-clang-fast -o test-compcov.compcov test-compcov.c > test.out 2>&1
   test -e test-compcov.compcov && test_compcov_binary_functionality ./test-compcov.compcov && {
     grep --binary-files=text -Eq " [ 123][0-9][0-9] location| [3-9][0-9] location" test.out && {
