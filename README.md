--- conflicted
+++ resolved
@@ -264,25 +264,15 @@
 
 ```
 +--------------------------------+
-<<<<<<< HEAD
 | clang/clang++ 11+ is available | --> use LTO mode (afl-clang-lto/afl-clang-lto++)
 +--------------------------------+     see [instrumentation/README.lto.md](instrumentation/README.lto.md)
-=======
-| clang/clang++ 11+ is available | --> use afl-clang-lto and afl-clang-lto++
-+--------------------------------+     see [llvm_mode/README.lto.md](llvm_mode/README.lto.md)
->>>>>>> fe705bb9
     |
     | if not, or if the target fails with LTO afl-clang-lto/++
     |
     v
 +---------------------------------+
-<<<<<<< HEAD
 | clang/clang++ 3.3+ is available | --> use LLVM mode (afl-clang-fast/afl-clang-fast++)
 +---------------------------------+     see [instrumentation/README.md](instrumentation/README.md)
-=======
-| clang/clang++ 3.3+ is available | --> use afl-clang-fast and afl-clang-fast++
-+---------------------------------+     see [llvm_mode/README.md](llvm_mode/README.md)
->>>>>>> fe705bb9
     |
     | if not, or if the target fails with LLVM afl-clang-fast/++
     |
@@ -300,7 +290,6 @@
 
 Clickable README links for the chosen compiler:
 
-<<<<<<< HEAD
   * [LTO mode - afl-clang-lto](instrumentation/README.lto.md)
   * [LLVM mode - afl-clang-fast](instrumentation/README.md)
   * [GCC_PLUGIN mode - afl-gcc-fast](instrumentation/README.gcc_plugin.md)
@@ -319,12 +308,6 @@
 Because no afl specific command-line options are accepted (beside the
 --afl-MODE command), the compile-time tools make fairly broad use of environment
 variables, which can be listed with `afl-cc -hh` or by reading [docs/env_variables.md](docs/env_variables.md).
-=======
-  * [afl-clang-lto](llvm_mode/README.lto.md)
-  * [afl-clang-fast](llvm_mode/README.md)
-  * [afl-gcc-fast](gcc_plugin/README.md)
-  * afl-gcc has no README as it has no features
->>>>>>> fe705bb9
 
 #### b) Selecting instrumentation options
 
@@ -335,13 +318,8 @@
    and large input corpus. This technique is called laf-intel or COMPCOV.
    To use this set the following environment variable before compiling the
    target: `export AFL_LLVM_LAF_ALL=1`
-<<<<<<< HEAD
    You can read more about this in [instrumentation/README.laf-intel.md](instrumentation/README.laf-intel.md)
  * A different technique (and usually a better one than laf-intel) is to
-=======
-   You can read more about this in [llvm_mode/README.laf-intel.md](llvm_mode/README.laf-intel.md)
- * A different technique (and usually a better than laf-intel) is to
->>>>>>> fe705bb9
    instrument the target so that any compare values in the target are sent to
    afl++ which then tries to put these values into the fuzzing data at different
    locations. This technique is very fast and good - if the target does not
@@ -425,13 +403,8 @@
 `CC=afl-clang-fast CXX=afl-clang-fast++ ./configure --disable-shared`
 
 Note that if you are using the (better) afl-clang-lto compiler you also have to
-<<<<<<< HEAD
 set AR to llvm-ar[-VERSION] and RANLIB to llvm-ranlib[-VERSION] - as is
 described in [instrumentation/README.lto.md](instrumentation/README.lto.md).
-=======
-set AR to llvm-ar[-VERSION] and RANLIB to llvm-ranlib[-VERSION] - as it is
-described in [llvm_mode/README.lto.md](llvm_mode/README.lto.md)
->>>>>>> fe705bb9
 
 ##### cmake
 
@@ -439,7 +412,6 @@
 `mkdir build; cmake -DCMAKE_C_COMPILERC=afl-cc -DCMAKE_CXX_COMPILER=afl-c++ ..`
 
 Note that if you are using the (better) afl-clang-lto compiler you also have to
-<<<<<<< HEAD
 set AR to llvm-ar[-VERSION] and RANLIB to llvm-ranlib[-VERSION] - as is
 described in [instrumentation/README.lto.md](instrumentation/README.lto.md).
 
@@ -447,10 +419,6 @@
 
 For meson you have to set the afl++ compiler with the very first command!
 `CC=afl-cc CXX=afl-c++ meson`
-=======
-set AR to llvm-ar[-VERSION] and RANLIB to llvm-ranlib[-VERSION] - as it is
-described in [llvm_mode/README.lto.md](llvm_mode/README.lto.md)
->>>>>>> fe705bb9
 
 ##### other build systems or if configure/cmake didn't work
 
@@ -1155,4 +1123,4 @@
 
 There is also a mailing list for the afl/afl++ project; to join, send a mail to
 <afl-users+subscribe@googlegroups.com>. Or, if you prefer to browse archives
-first, try: [https://groups.google.com/group/afl-users](https://groups.google.com/group/afl-users)+first, try: [https://groups.google.com/group/afl-users](https://groups.google.com/group/afl-users)
