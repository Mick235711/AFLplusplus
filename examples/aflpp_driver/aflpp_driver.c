--- conflicted
+++ resolved
@@ -106,14 +106,7 @@
   #error "Support for your platform has not been implemented"
 #endif
 
-<<<<<<< HEAD
-int                   __afl_sharedmem_fuzzing = 1;
-extern unsigned int * __afl_fuzz_len;
-extern unsigned char *__afl_fuzz_ptr;
-// extern struct cmp_map *__afl_cmp_map;
-=======
 int                   __afl_sharedmem_fuzzing = 0;
->>>>>>> 83281503
 
 // libFuzzer interface is thin, so we don't include any libFuzzer headers.
 int LLVMFuzzerTestOneInput(const uint8_t *Data, size_t Size);
@@ -290,34 +283,24 @@
     printf("WARNING: using the deprecated call style `%s %d`\n", argv[0], N);
   else if (argc > 1) {
 
-<<<<<<< HEAD
-    __afl_sharedmem_fuzzing = 0;
-    __afl_manual_init();
-=======
     if (!getenv("AFL_DISABLE_LLVM_INSTRUMENTATION")) {
 
       __afl_manual_init();
 
     }
 
->>>>>>> 83281503
     return ExecuteFilesOnyByOne(argc, argv);
 
   }
 
   assert(N > 0);
 
-<<<<<<< HEAD
-  //  if (!getenv("AFL_DRIVER_DONT_DEFER"))
-  __afl_manual_init();
-=======
   if (!getenv("AFL_DISABLE_LLVM_INSTRUMENTATION")) {
 
     fprintf(stderr, "performing manual init\n");
     __afl_manual_init();
 
   }
->>>>>>> 83281503
 
   // Call LLVMFuzzerTestOneInput here so that coverage caused by initialization
   // on the first execution of LLVMFuzzerTestOneInput is ignored.
